--- conflicted
+++ resolved
@@ -12,11 +12,7 @@
     },
     {
       "rel": "via",
-<<<<<<< HEAD
       "href": "https://github.com/DirkEilander/climate-risk-stac/blob/main/README.rst",
-=======
-      "href": "https://github.com/DirkEilander/climate-risk-stac/blob/9d230fd85ba11519cf9bc80e891379f06353b6cc/README.rst",
->>>>>>> 8e25ef64
       "type": "image/png",
       "title": "Link to catalog structure figure"
     },
